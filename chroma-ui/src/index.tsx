--- conflicted
+++ resolved
@@ -43,7 +43,6 @@
 
 const root = ReactDOM.createRoot(document.getElementById('root') as HTMLElement)
 root.render(
-<<<<<<< HEAD
   // <React.StrictMode>
   <ChakraProvider theme={defaultTheme}>
     <HelmetProvider>
@@ -56,20 +55,6 @@
     </Provider>
   </ChakraProvider>
   //</React.StrictMode>
-=======
-  <React.StrictMode>
-    <ChakraProvider theme={defaultTheme}>
-      <HelmetProvider>
-        <Helmet defaultTitle="Chroma" />
-      </HelmetProvider>
-      <Global styles={GlobalStyles} />
-      <ColorModeScript initialColorMode="light" />
-      <Provider value={client}>
-          <ChromaRouter />
-      </Provider>
-    </ChakraProvider>
-  </React.StrictMode>
->>>>>>> 3885142c
 )
 
 // If you want to start measuring performance in your app, pass a function
