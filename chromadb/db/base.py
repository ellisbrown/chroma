--- conflicted
+++ resolved
@@ -7,11 +7,7 @@
 import pypika
 import pypika.queries
 import itertools
-<<<<<<< HEAD
-from chromadb.config import System
-=======
-from chromadb.config import Component
->>>>>>> 1b5e242a
+from chromadb.config import System, Component
 
 
 class Cursor(Protocol):
@@ -58,7 +54,7 @@
     """DBAPI 2.0 interface wrapper to ensure consistent behavior between implementations"""
 
     def __init__(self, system: System):
-        pass
+        super().__init__(system)
 
     @abstractmethod
     def tx(self) -> TxWrapper:
