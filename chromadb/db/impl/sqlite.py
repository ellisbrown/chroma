--- conflicted
+++ resolved
@@ -2,10 +2,7 @@
 from chromadb.config import System, Settings
 import chromadb.db.base as base
 from chromadb.db.mixins.embeddings_queue import SqlEmbeddingsQueue
-<<<<<<< HEAD
 from chromadb.db.mixins.sysdb import SqlSysDB
-=======
->>>>>>> b076fc18
 import sqlite3
 from overrides import override
 import pypika
@@ -39,11 +36,8 @@
         return False
 
 
-<<<<<<< HEAD
+
 class SqliteDB(MigratableDB, SqlEmbeddingsQueue, SqlSysDB):
-=======
-class SqliteDB(MigratableDB, SqlEmbeddingsQueue):
->>>>>>> b076fc18
     _conn: sqlite3.Connection
     _settings: Settings
     _migration_dirs: Sequence[str]
@@ -51,11 +45,7 @@
 
     def __init__(self, system: System):
         self._settings = system.settings
-<<<<<<< HEAD
         self._migration_dirs = ["migrations/embeddings_queue", "migrations/sysdb"]
-=======
-        self._migration_dirs = ["migrations/embeddings_queue"]
->>>>>>> b076fc18
         self._db_file = self._settings.require("sqlite_database")
         super().__init__(system)
 
