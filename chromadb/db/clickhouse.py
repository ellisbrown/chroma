from chromadb.api.types import Documents, Embeddings, IDs, Metadatas, Where, WhereDocument
from chromadb.db import DB
from chromadb.db.index.hnswlib import Hnswlib, delete_all_indexes
from chromadb.errors import (
    NoDatapointsException,
)
import uuid
import numpy.typing as npt
import json
from typing import Dict, Optional, Sequence, List, Tuple, cast
import clickhouse_connect
from clickhouse_connect.driver.client import Client
from clickhouse_connect import common
import logging

logger = logging.getLogger(__name__)

COLLECTION_TABLE_SCHEMA = [{"uuid": "UUID"}, {"name": "String"}, {"metadata": "String"}]

EMBEDDING_TABLE_SCHEMA = [
    {"collection_uuid": "UUID"},
    {"uuid": "UUID"},
    {"embedding": "Array(Float64)"},
    {"document": "Nullable(String)"},
    {"id": "Nullable(String)"},
    {"metadata": "Nullable(String)"},
]


def db_array_schema_to_clickhouse_schema(table_schema):
    return_str = ""
    for element in table_schema:
        for k, v in element.items():
            return_str += f"{k} {v}, "
    return return_str


def db_schema_to_keys() -> List[str]:
    keys = []
    for element in EMBEDDING_TABLE_SCHEMA:
        keys.append(list(element.keys())[0])
    return keys


class Clickhouse(DB):
    #
    #  INIT METHODS
    #
    def __init__(self, settings):
        self._conn = None
        self._settings = settings

    def _init_conn(self):
        common.set_setting("autogenerate_session_id", False)
        self._conn = clickhouse_connect.get_client(
            host=self._settings.clickhouse_host, port=int(self._settings.clickhouse_port)
        )
        self._create_table_collections(self._conn)
        self._create_table_embeddings(self._conn)

    def _get_conn(self) -> Client:
        if self._conn is None:
            self._init_conn()
        return self._conn  # type: ignore because we know it's not None

    def _create_table_collections(self, conn):
        conn.command(
            f"""CREATE TABLE IF NOT EXISTS collections (
            {db_array_schema_to_clickhouse_schema(COLLECTION_TABLE_SCHEMA)}
        ) ENGINE = MergeTree() ORDER BY uuid"""
        )

    def _create_table_embeddings(self, conn):
        conn.command(
            f"""CREATE TABLE IF NOT EXISTS embeddings (
            {db_array_schema_to_clickhouse_schema(EMBEDDING_TABLE_SCHEMA)}
        ) ENGINE = MergeTree() ORDER BY collection_uuid"""
        )

    index_cache = {}

    def _index(self, collection_id):
        """Retrieve an HNSW index instance for the given collection"""

        if collection_id not in self.index_cache:
            coll = self.get_collection_by_id(collection_id)
            collection_metadata = coll[2]
            index = Hnswlib(collection_id, self._settings, collection_metadata)
            self.index_cache[collection_id] = index

        return self.index_cache[collection_id]

    def _delete_index(self, collection_id):
        """Delete an index from the cache"""
        index = self._index(collection_id)
        index.delete()
        del self.index_cache[collection_id]

    #
    #  UTILITY METHODS
    #
    def persist(self):
        raise NotImplementedError("Clickhouse is a persistent database, this method is not needed")

    def get_collection_uuid_from_name(self, name: str) -> str:
        res = self._get_conn().query(
            f"""
            SELECT uuid FROM collections WHERE name = '{name}'
        """
        )
        return res.result_rows[0][0]

    def _create_where_clause(
        self,
        collection_uuid: str,
        ids: Optional[List[str]] = None,
        where: Where = {},
        where_document: WhereDocument = {},
    ):
        where_clauses: List[str] = []
        self._format_where(where, where_clauses)
        if len(where_document) > 0:
            where_document_clauses = []
            self._format_where_document(where_document, where_document_clauses)
            where_clauses.extend(where_document_clauses)

        if ids is not None:
            where_clauses.append(f" id IN {tuple(ids)}")

        where_clauses.append(f"collection_uuid = '{collection_uuid}'")
        where_str = " AND ".join(where_clauses)
        where_str = f"WHERE {where_str}"
        return where_str

    #
    #  COLLECTION METHODS
    #
    def create_collection(
        self, name: str, metadata: Optional[Dict] = None, get_or_create: bool = False
    ) -> Sequence:
        # poor man's unique constraint
        dupe_check = self.get_collection(name)

        if len(dupe_check) > 0:
            if get_or_create:
                if dupe_check[0][2] != metadata:
                    self.update_collection(name, new_name=name, new_metadata=metadata)
                    dupe_check = self.get_collection(name)
                logger.info(
                    f"collection with name {name} already exists, returning existing collection"
                )
                return dupe_check
            else:
                raise ValueError(f"Collection with name {name} already exists")

        collection_uuid = uuid.uuid4()
        data_to_insert = [[collection_uuid, name, json.dumps(metadata)]]

        self._get_conn().insert(
            "collections", data_to_insert, column_names=["uuid", "name", "metadata"]
        )
        return [[collection_uuid, name, metadata]]

    def get_collection(self, name: str):
        res = (
            self._get_conn()
            .query(
                f"""
         SELECT * FROM collections WHERE name = '{name}'
         """
            )
            .result_rows
        )
        # json.loads the metadata
        return [[x[0], x[1], json.loads(x[2])] for x in res]

    def get_collection_by_id(self, collection_uuid: str):
        res = (
            self._get_conn()
            .query(
                f"""
         SELECT * FROM collections WHERE uuid = '{collection_uuid}'
         """
            )
            .result_rows
        )
        # json.loads the metadata
        return [[x[0], x[1], json.loads(x[2])] for x in res][0]

    def list_collections(self) -> Sequence:
        res = self._get_conn().query("SELECT * FROM collections").result_rows
        return [[x[0], x[1], json.loads(x[2])] for x in res]

    def update_collection(
        self, current_name: str, new_name: Optional[str] = None, new_metadata: Optional[Dict] = None
    ):
        if new_name is None:
            new_name = current_name
        if new_metadata is None:
            new_metadata = self.get_collection(current_name)[0][2]

        return self._get_conn().command(
            f"""

         ALTER TABLE
            collections
         UPDATE
            metadata = '{json.dumps(new_metadata)}',
            name = '{new_name}'
         WHERE
            name = '{current_name}'
         """
        )

    def delete_collection(self, name: str):
        collection_uuid = self.get_collection_uuid_from_name(name)
        self._get_conn().command(
            f"""
        DELETE FROM embeddings WHERE collection_uuid = '{collection_uuid}'
        """
        )

        self._delete_index(collection_uuid)

        self._get_conn().command(
            f"""
         DELETE FROM collections WHERE name = '{name}'
         """
        )

    #
    #  ITEM METHODS
    #

    def add(self, collection_uuid, embeddings, metadatas, documents, ids):
        data_to_insert = [
            [
                collection_uuid,
                uuid.uuid4(),
                embedding,
                json.dumps(metadatas[i]) if metadatas else None,
                documents[i] if documents else None,
                ids[i],
            ]
            for i, embedding in enumerate(embeddings)
        ]
        column_names = ["collection_uuid", "uuid", "embedding", "metadata", "document", "id"]
        self._get_conn().insert("embeddings", data_to_insert, column_names=column_names)

        return [x[1] for x in data_to_insert]  # return uuids

    def _update(
        self,
        collection_uuid,
        ids: IDs,
        embeddings: Optional[Embeddings],
        metadatas: Optional[Metadatas],
        documents: Optional[Documents],
    ):
        updates = []
        parameters = {}
        for i in range(len(ids)):
            update_fields = []
            parameters[f"i{i}"] = ids[i]
            if embeddings is not None:
                update_fields.append(f"embedding = {{e{i}:Array(Float64)}}")
                parameters[f"e{i}"] = embeddings[i]
            if metadatas is not None:
                update_fields.append(f"metadata = {{m{i}:String}}")
                parameters[f"m{i}"] = json.dumps(metadatas[i])
            if documents is not None:
                update_fields.append(f"document = {{d{i}:String}}")
                parameters[f"d{i}"] = documents[i]

            update_statement = f"""
            UPDATE
                {",".join(update_fields)}
            WHERE
                id = {{i{i}:String}} AND
                collection_uuid = '{collection_uuid}'{"" if i == len(ids) - 1 else ","}
            """
            updates.append(update_statement)

        update_clauses = ("").join(updates)
        self._get_conn().command(f"ALTER TABLE embeddings {update_clauses}", parameters=parameters)

    def update(
        self,
        collection_uuid,
        ids: IDs,
        embeddings: Optional[Embeddings] = None,
        metadatas: Optional[Metadatas] = None,
        documents: Optional[Documents] = None,
    ):
        # Verify all IDs exist
        existing_items = self.get(collection_uuid=collection_uuid, ids=ids)
        if len(existing_items) != len(ids):
            raise ValueError(f"Could not find {len(ids) - len(existing_items)} items for update")

        # Update the db
        self._update(collection_uuid, ids, embeddings, metadatas, documents)

        # Update the index
        if embeddings is not None:
<<<<<<< HEAD
=======
            # `get` current returns items in arbitrary order.
            # TODO if we fix `get`, we can remove this explicit mapping.
>>>>>>> 29dff1af
            uuid_mapping = {r[4]: r[1] for r in existing_items}
            update_uuids = [uuid_mapping[id] for id in ids]
            index = self._index(collection_uuid)
            index.add(update_uuids, embeddings, update=True)

    def _get(self, where={}, columns: Optional[List] = None):
        select_columns = db_schema_to_keys() if columns is None else columns
        val = (
            self._get_conn()
            .query(f"""SELECT {",".join(select_columns)} FROM embeddings {where}""")
            .result_rows
        )
        for i in range(len(val)):
            # We know val has index abilities, so cast it for typechecker
            val = cast(list, val)
            val[i] = list(val[i])
            # json.load the metadata
            if "metadata" in select_columns:
                metadata_column_index = select_columns.index("metadata")
                db_metadata = val[i][metadata_column_index]
                val[i][metadata_column_index] = json.loads(db_metadata) if db_metadata else None
        return val

    def _format_where(self, where, result):
        for key, value in where.items():
            # Shortcut for $eq
            if type(value) == str:
                result.append(f" JSONExtractString(metadata,'{key}') = '{value}'")
            elif type(value) == int:
                result.append(f" JSONExtractInt(metadata,'{key}') = {value}")
            elif type(value) == float:
                result.append(f" JSONExtractFloat(metadata,'{key}') = {value}")
            # Operator expression
            elif type(value) == dict:
                operator, operand = list(value.items())[0]
                if operator == "$gt":
                    return result.append(f" JSONExtractFloat(metadata,'{key}') > {operand}")
                elif operator == "$lt":
                    return result.append(f" JSONExtractFloat(metadata,'{key}') < {operand}")
                elif operator == "$gte":
                    return result.append(f" JSONExtractFloat(metadata,'{key}') >= {operand}")
                elif operator == "$lte":
                    return result.append(f" JSONExtractFloat(metadata,'{key}') <= {operand}")
                elif operator == "$ne":
                    if type(operand) == str:
                        return result.append(f" JSONExtractString(metadata,'{key}') != '{operand}'")
                    return result.append(f" JSONExtractFloat(metadata,'{key}') != {operand}")
                elif operator == "$eq":
                    if type(operand) == str:
                        return result.append(f" JSONExtractString(metadata,'{key}') = '{operand}'")
                    return result.append(f" JSONExtractFloat(metadata,'{key}') = {operand}")
                else:
                    raise ValueError(
                        f"Expected one of $gt, $lt, $gte, $lte, $ne, $eq, got {operator}"
                    )
            elif type(value) == list:
                all_subresults = []
                for subwhere in value:
                    subresults = []
                    self._format_where(subwhere, subresults)
                    all_subresults.append(subresults[0])
                if key == "$or":
                    result.append(f"({' OR '.join(all_subresults)})")
                elif key == "$and":
                    result.append(f"({' AND '.join(all_subresults)})")
                else:
                    raise ValueError(f"Expected one of $or, $and, got {key}")

    def _format_where_document(self, where_document, results):
        operator = list(where_document.keys())[0]
        if operator == "$contains":
            results.append(f"position(document, '{where_document[operator]}') > 0")
        elif operator == "$and" or operator == "$or":
            all_subresults = []
            for subwhere in where_document[operator]:
                subresults = []
                self._format_where_document(subwhere, subresults)
                all_subresults.append(subresults[0])
            if operator == "$or":
                results.append(f"({' OR '.join(all_subresults)})")
            if operator == "$and":
                results.append(f"({' AND '.join(all_subresults)})")
        else:
            raise ValueError(f"Expected one of $contains, $and, $or, got {operator}")

    def get(
        self,
        where: Where = {},
        collection_name: Optional[str] = None,
        collection_uuid: Optional[str] = None,
        ids: Optional[IDs] = None,
        sort: Optional[str] = None,
        limit: Optional[int] = None,
        offset: Optional[int] = None,
        where_document: WhereDocument = {},
        columns: Optional[List[str]] = None,
    ) -> Sequence:
        if collection_name is None and collection_uuid is None:
            raise TypeError("Arguments collection_name and collection_uuid cannot both be None")

        if collection_name is not None:
            collection_uuid = self.get_collection_uuid_from_name(collection_name)

        where_str = self._create_where_clause(
            # collection_uuid must be defined at this point, cast it for typechecker
            cast(str, collection_uuid),
            ids=ids,
            where=where,
            where_document=where_document,
        )

        if sort is not None:
            where_str += f" ORDER BY {sort}"
        else:
            where_str += " ORDER BY collection_uuid"  # stable ordering

        if limit is not None or isinstance(limit, int):
            where_str += f" LIMIT {limit}"

        if offset is not None or isinstance(offset, int):
            where_str += f" OFFSET {offset}"

        val = self._get(where=where_str, columns=columns)

        return val

    def _count(self, collection_uuid: str):
        where_string = f"WHERE collection_uuid = '{collection_uuid}'"
        return self._get_conn().query(f"SELECT COUNT() FROM embeddings {where_string}").result_rows

    def count(self, collection_name: str):
        collection_uuid = self.get_collection_uuid_from_name(collection_name)
        return self._count(collection_uuid=collection_uuid)[0][0]

    def _delete(self, where_str: Optional[str] = None) -> List:
        deleted_uuids = (
            self._get_conn().query(f"""SELECT uuid FROM embeddings {where_str}""").result_rows
        )
        self._get_conn().command(
            f"""
            DELETE FROM
                embeddings
        {where_str}
        """
        )
        return [res[0] for res in deleted_uuids] if len(deleted_uuids) > 0 else []

    def delete(
        self,
        where: Where = {},
        collection_uuid: Optional[str] = None,
        ids: Optional[IDs] = None,
        where_document: WhereDocument = {},
    ) -> List:
        where_str = self._create_where_clause(
            # collection_uuid must be defined at this point, cast it for typechecker
            cast(str, collection_uuid),
            ids=ids,
            where=where,
            where_document=where_document,
        )

        deleted_uuids = self._delete(where_str)

        index = self._index(collection_uuid)
        index.delete_from_index(deleted_uuids)

        return deleted_uuids

    def get_by_ids(self, ids: list, columns: Optional[List] = None):
        columns = columns + ["uuid"] if columns else ["uuid"]
        select_columns = db_schema_to_keys() if columns is None else columns
        response = (
            self._get_conn()
            .query(
                f"""
        SELECT {",".join(select_columns)} FROM embeddings WHERE uuid IN ({[id.hex for id in ids]})
        """
            )
            .result_rows
        )

        # sort db results by the order of the uuids
        response = sorted(response, key=lambda obj: ids.index(obj[len(columns) - 1]))

        return response

    def get_nearest_neighbors(
        self,
        where: Where,
        where_document: WhereDocument,
        embeddings: Embeddings,
        n_results: int,
        collection_name=None,
        collection_uuid=None,
    ) -> Tuple[List[List[uuid.UUID]], npt.NDArray]:

        # Either the collection name or the collection uuid must be provided
        if collection_name is None and collection_uuid is None:
            raise TypeError("Arguments collection_name and collection_uuid cannot both be None")

        if collection_name is not None:
            collection_uuid = self.get_collection_uuid_from_name(collection_name)

        if len(where) != 0 or len(where_document) != 0:
            results = self.get(
                collection_uuid=collection_uuid, where=where, where_document=where_document
            )

            if len(results) > 0:
                ids = [x[1] for x in results]
            else:
                raise NoDatapointsException(
                    f"No datapoints found for the supplied filter {json.dumps(where)}"
                )
        else:
            ids = None

        index = self._index(collection_uuid)
        uuids, distances = index.get_nearest_neighbors(embeddings, n_results, ids)

        return uuids, distances

    def create_index(self, collection_uuid: str):
        """Create an index for a collection_uuid and optionally scoped to a dataset.
        Args:
            collection_uuid (str): The collection_uuid to create an index for
            dataset (str, optional): The dataset to scope the index to. Defaults to None.
        Returns:
            None
        """
        get = self.get(collection_uuid=collection_uuid)

        uuids = [x[1] for x in get]
        embeddings = [x[2] for x in get]

        index = self._index(collection_uuid)
        index.add(uuids, embeddings)

    def add_incremental(self, collection_uuid, uuids, embeddings):
        index = self._index(collection_uuid)
        index.add(uuids, embeddings)

    def reset_indexes(self):
        delete_all_indexes(self._settings)
        self.index_cache = {}

    def reset(self):
        conn = self._get_conn()
        conn.command("DROP TABLE collections")
        conn.command("DROP TABLE embeddings")
        self._create_table_collections(conn)
        self._create_table_embeddings(conn)

        self.reset_indexes()

    def raw_sql(self, sql):
        return self._get_conn().query(sql).result_rows<|MERGE_RESOLUTION|>--- conflicted
+++ resolved
@@ -302,11 +302,8 @@
 
         # Update the index
         if embeddings is not None:
-<<<<<<< HEAD
-=======
             # `get` current returns items in arbitrary order.
             # TODO if we fix `get`, we can remove this explicit mapping.
->>>>>>> 29dff1af
             uuid_mapping = {r[4]: r[1] for r in existing_items}
             update_uuids = [uuid_mapping[id] for id in ids]
             index = self._index(collection_uuid)
