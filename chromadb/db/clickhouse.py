--- conflicted
+++ resolved
@@ -161,30 +161,20 @@
         )
 
     def delete_collection(self, name):
-<<<<<<< HEAD
         collection_uuid = self.get_collection_uuid_from_name(name)
         self._conn.command(f'''
         DELETE FROM embeddings WHERE collection_uuid = '{collection_uuid}'
         ''')
 
         self._conn.command(f'''
-=======
-        self._conn.command(
-            f"""
->>>>>>> 473c207e
          DELETE FROM collections WHERE name = '{name}'
-         """
-        )
-
-<<<<<<< HEAD
+         ''')
+
         self._idx.delete_index(collection_uuid)
         return True
 
 
-    # 
-=======
-    #
->>>>>>> 473c207e
+    #
     #  ITEM METHODS
     #
     def add(self, collection_uuid, embedding, metadata=None, documents=None, ids=None):
